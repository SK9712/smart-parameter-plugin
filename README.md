<<<<<<< HEAD
# Smart Parameter Plugin
=======
# smart-parameter
>>>>>>> ae7dd4d7

## Introduction

Smart Parameter is a Jenkins plugin that enables smart, conditional parameters in your build forms. 
Smart-Parameter dynamically shows or hides input fields based on values of other parameters, creating cleaner, 
more intuitive build forms that adapt to user selections.

## Getting started

mvn hpi:run -Dport=5000
<<<<<<< HEAD
<br />
=======
>>>>>>> ae7dd4d7
mvn clean package

## Issues

TODO Decide where you're going to host your issues, the default is Jenkins JIRA, but you can also enable GitHub issues,
If you use GitHub issues there's no need for this section; else add the following line:

Report issues and enhancements in the [Jenkins issue tracker](https://issues.jenkins.io/).

## Contributing

TODO review the default [CONTRIBUTING](https://github.com/jenkinsci/.github/blob/master/CONTRIBUTING.md) file and make sure it is appropriate for your plugin, if not then add your own one adapted from the base file

Refer to our [contribution guidelines](https://github.com/jenkinsci/.github/blob/master/CONTRIBUTING.md)

## LICENSE

Licensed under MIT, see [LICENSE](LICENSE.md)
<|MERGE_RESOLUTION|>--- conflicted
+++ resolved
@@ -1,8 +1,4 @@
-<<<<<<< HEAD
 # Smart Parameter Plugin
-=======
-# smart-parameter
->>>>>>> ae7dd4d7
 
 ## Introduction
 
@@ -13,10 +9,9 @@
 ## Getting started
 
 mvn hpi:run -Dport=5000
-<<<<<<< HEAD
+
 <br />
-=======
->>>>>>> ae7dd4d7
+
 mvn clean package
 
 ## Issues
